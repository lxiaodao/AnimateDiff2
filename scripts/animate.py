--- conflicted
+++ resolved
@@ -108,7 +108,7 @@
                     # pdb.set_trace()
                     if is_lora:
                         pipeline = convert_lora(pipeline, state_dict, alpha=model_config.lora_alpha)
-                    
+
                     # additional networks
                     if hasattr(model_config, 'additional_networks') and len(model_config.additional_networks) > 0:
                         for lora_weights in model_config.additional_networks:
@@ -120,16 +120,13 @@
                                 for key in f.keys():
                                     add_state_dict[key] = f.get_tensor(key)
                             pipeline = convert_lora(pipeline, add_state_dict, alpha=lora_alpha)
-                            
+
             pipeline.to("cuda")
             ### <<< create validation pipeline <<< ###
 
             prompts      = model_config.prompt
             n_prompts    = list(model_config.n_prompt) * len(prompts) if len(model_config.n_prompt) == 1 else model_config.n_prompt
-<<<<<<< HEAD
-=======
             init_image   = model_config.init_image if hasattr(model_config, 'init_image') else None
->>>>>>> fb438d24
 
             random_seeds = model_config.get("seed", [-1])
             random_seeds = [random_seeds] if isinstance(random_seeds, int) else list(random_seeds)
